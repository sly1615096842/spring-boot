--- conflicted
+++ resolved
@@ -55,14 +55,10 @@
 	@Pattern(regexp = "/[^/]*", message = "Path must start with /")
 	private String path;
 
-<<<<<<< HEAD
 	/**
 	 * Enable security on the endpoint.
 	 */
-	private boolean sensitive;
-=======
 	private boolean sensitive = true;
->>>>>>> d7ae0f3b
 
 	/**
 	 * Enable the endpoint.
