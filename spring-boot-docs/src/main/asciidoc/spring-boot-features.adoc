--- conflicted
+++ resolved
@@ -675,11 +675,7 @@
 http://logback.qos.ch/[Logback].
 In each case there is console output and file output (rotating, 10 Mb file size).
 
-<<<<<<< HEAD
-By default, if you use the ``Starter POMs'', Logback will be used for logging. Appropriate
-=======
 By default, If you use the '`Starter POMs`', Logback will be used for logging. Appropriate
->>>>>>> 6a503d5c
 Logback routing is also included to ensure that dependent libraries that use
 Java Util Logging, Commons Logging, Log4J or SLF4J will all work correctly.
 
@@ -805,13 +801,8 @@
 All the logging systems supported can consult System properties when parsing their
 configuration files.  See the default configurations in `spring-boot.jar` for examples.
 
-<<<<<<< HEAD
-WARNING: There are known classloading issues with Java Util Logging that cause problems
-when running from an ``executable jar''. We recommend that you avoid it if at all
-=======
 WARNING: There are know classloading issues with Java Util Logging that cause problems
 when running from an '`executable jar`'. We recommend that you avoid it if at all
->>>>>>> 6a503d5c
 possible.
 
 
@@ -1083,7 +1074,7 @@
 
 Since the `Endpoint` is a Spring `@Component` its lifecycle is managed by Spring and you
 can `@Autowired` dependencies and inject external configuration with `@Value`. The Jersey
-servlet will be registered and mapped to ``/\*'' by default. You can change the mapping
+servlet will be registered and mapped to '`/\*`' by default. You can change the mapping
 by adding `@ApplicationPath` to your `ResourceConfig`.
 
 There is a {github-code}/spring-boot-samples/spring-boot-sample-jersey[Jersey sample] so
@@ -1346,17 +1337,13 @@
 * Lastly, if Commons DBCP2 is available we will use it
 
 If you use the `spring-boot-starter-jdbc` or `spring-boot-starter-data-jpa`
-<<<<<<< HEAD
-``starter POMs'' you will automatically get a dependency to `tomcat-jdbc`.
-=======
 '`starter POMs`' you will automcatically get a dependency to `tomcat-jdbc`.
->>>>>>> 6a503d5c
 
 NOTE: Additional connection pools can always be configured manually. If you define your
 own `DataSource` bean, auto-configuration will not occur.
 
 DataSource configuration is controlled by external configuration properties in
-`spring.datasource.*`. For example, you might declare the following section
+`spring.datasource.\*`. For example, you might declare the following section
 in `application.properties`:
 
 [source,properties,indent=0]
