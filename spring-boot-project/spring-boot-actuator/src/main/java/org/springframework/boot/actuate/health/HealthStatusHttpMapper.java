--- conflicted
+++ resolved
@@ -1,9 +1,5 @@
 /*
-<<<<<<< HEAD
- * Copyright 2012-2018 the original author or authors.
-=======
  * Copyright 2012-2019 the original author or authors.
->>>>>>> c6c139d9
  *
  * Licensed under the Apache License, Version 2.0 (the "License");
  * you may not use this file except in compliance with the License.
@@ -105,15 +101,9 @@
 	public int mapStatus(Status status) {
 		String code = getUniformValue(status.getCode());
 		if (code != null) {
-<<<<<<< HEAD
 			return this.statusMapping.entrySet().stream()
-					.filter((entry) -> code.equals(getUniformValue(entry.getKey())))
-					.map(Map.Entry::getValue).findFirst()
-					.orElse(WebEndpointResponse.STATUS_OK);
-=======
-			return this.statusMapping.keySet().stream().filter((key) -> code.equals(getUniformValue(key)))
-					.map(this.statusMapping::get).findFirst().orElse(WebEndpointResponse.STATUS_OK);
->>>>>>> c6c139d9
+					.filter((entry) -> code.equals(getUniformValue(entry.getKey()))).map(Map.Entry::getValue)
+					.findFirst().orElse(WebEndpointResponse.STATUS_OK);
 		}
 		return WebEndpointResponse.STATUS_OK;
 	}
