--- conflicted
+++ resolved
@@ -1,9 +1,5 @@
 /*
-<<<<<<< HEAD
- * Copyright 2012-2018 the original author or authors.
-=======
  * Copyright 2012-2019 the original author or authors.
->>>>>>> 24925c3d
  *
  * Licensed under the Apache License, Version 2.0 (the "License");
  * you may not use this file except in compliance with the License.
@@ -132,18 +128,16 @@
 	 * suitable properties
 	 */
 	public static LogFile get(PropertyResolver propertyResolver) {
-		String file = getLogFileProperty(propertyResolver, FILE_NAME_PROPERTY,
-				FILE_PROPERTY);
-		String path = getLogFileProperty(propertyResolver, FILE_PATH_PROPERTY,
-				PATH_PROPERTY);
+		String file = getLogFileProperty(propertyResolver, FILE_NAME_PROPERTY, FILE_PROPERTY);
+		String path = getLogFileProperty(propertyResolver, FILE_PATH_PROPERTY, PATH_PROPERTY);
 		if (StringUtils.hasLength(file) || StringUtils.hasLength(path)) {
 			return new LogFile(file, path);
 		}
 		return null;
 	}
 
-	private static String getLogFileProperty(PropertyResolver propertyResolver,
-			String propertyName, String deprecatedPropertyName) {
+	private static String getLogFileProperty(PropertyResolver propertyResolver, String propertyName,
+			String deprecatedPropertyName) {
 		String property = propertyResolver.getProperty(propertyName);
 		if (property != null) {
 			return property;
