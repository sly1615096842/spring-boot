--- conflicted
+++ resolved
@@ -156,14 +156,13 @@
 			else {
 				flyway.setDataSource(this.dataSource);
 			}
-<<<<<<< HEAD
-			if (this.flywayCallbacks.isEmpty()) {
-				flyway.setCallbacks(this.callbacks.toArray(new Callback[0]));
-			}
-			else {
-				if (this.callbacks.isEmpty()) {
-					flyway.setCallbacks(
-							this.flywayCallbacks.toArray(new FlywayCallback[0]));
+			if (!this.callbacks.isEmpty() || !this.flywayCallbacks.isEmpty()) {
+				if (this.flywayCallbacks.isEmpty()) {
+					flyway.setCallbacks(this.callbacks.toArray(new Callback[0]));
+				}
+				else if (this.callbacks.isEmpty()) {
+						flyway.setCallbacks(
+								this.flywayCallbacks.toArray(new FlywayCallback[0]));
 				}
 				else {
 					throw new IllegalStateException(
@@ -172,15 +171,6 @@
 				}
 			}
 			checkLocationExists(flyway);
-=======
-			if (!this.flywayCallbacks.isEmpty()) {
-				flyway.setCallbacks(this.flywayCallbacks.toArray(new FlywayCallback[0]));
-			}
-			String[] locations = new LocationResolver(flyway.getDataSource())
-					.resolveLocations(this.properties.getLocations());
-			checkLocationExists(locations);
-			flyway.setLocations(locations);
->>>>>>> 81377e2f
 			return flyway;
 		}
 
